--- conflicted
+++ resolved
@@ -121,7 +121,6 @@
         self.prune_deep_snowpack = prune_deep_snowpack
 
     def solve(self, snowpack, emmodels, sensor, atmosphere=None):
-<<<<<<< HEAD
         """Solves the radiative transfer equation for a given snowpack, emmodels and sensor configuration.
 
         Args:
@@ -133,9 +132,6 @@
         Returns:
             Result: Computed result.
         """
-=======
-        """solve the radiative transfer equation for a given snowpack, emmodels and sensor configuration."""
->>>>>>> bea4566b
         try:
             len(self.sensor.phi)
         except Exception:
