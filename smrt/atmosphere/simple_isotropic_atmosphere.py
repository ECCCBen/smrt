# coding: utf-8
"""Implement an isotropic atmosphere with prescribed frequency-dependent emission (up and down) and transmittivity.

 TB and transmissivity can be specified as a constant, or a frequency-dependent dictionary

 To make an atmosphere, it is recommended to use the helper function :py:func:`~smrt.atmosphere.simple_isotropic_atmosphere.make_atmosphere`.


Examples::

    # the full path import is required
    from smrt.atmosphere.simple_isotropic_atmosphere import make_atmosphere

    # Constant
    atmos = make_atmosphere(tbdown=20., tbup=6., trans=1)

    # Frequency-dependent
    atmos = make_atmosphere(tbdown={10e9: 15.2, 21e9: 23.5})

"""

# Stdlib import


# other import
import numpy as np

# local import
<<<<<<< HEAD
from ..core.atmosphere import AtmosphereBase
=======

>>>>>>> 7a759c85

#
# For the developers:
# A valid atmosphere is any object that provide a tbdown, tbup and trans functions function of frequency and costheta.
# costheta can be an array or a value, both must be handled.
# The implementation below is independent of the propagation angle
#

def make_atmosphere(tbdown=0, tbup=0, trans=1):

    """ Construct an atmosphere instance.

    """

    # create the instance
    return SimpleIsotropicAtmosphere(tbdown=tbdown, tbup=tbup, trans=trans)


class SimpleIsotropicAtmosphere(AtmosphereBase):

    def __init__(self, tbdown=0, tbup=0, trans=1):

        self.constant_tbdown = tbdown
        self.constant_tbup = tbup
        self.constant_trans = trans

    def tbdown(self, frequency, costheta, npol):
        if isinstance(self.constant_tbdown, dict):
            return np.full(len(costheta) * npol, self.constant_tbdown[frequency], dtype=np.float32)
        else:
            return np.full(len(costheta) * npol, self.constant_tbdown, dtype=np.float32)

    def tbup(self, frequency, costheta, npol):
        if isinstance(self.constant_tbup, dict):
            return np.full(len(costheta) * npol, self.constant_tbup[frequency], dtype=np.float32)
        else:
            return np.full(len(costheta) * npol, self.constant_tbup, dtype=np.float32)

    def trans(self, frequency, costheta, npol):
        if isinstance(self.constant_trans, dict):
            return np.full(len(costheta) * npol, self.constant_trans[frequency], dtype=np.float32)
        else:
            return np.full(len(costheta) * npol, self.constant_trans, dtype=np.float32)<|MERGE_RESOLUTION|>--- conflicted
+++ resolved
@@ -26,11 +26,7 @@
 import numpy as np
 
 # local import
-<<<<<<< HEAD
 from ..core.atmosphere import AtmosphereBase
-=======
-
->>>>>>> 7a759c85
 
 #
 # For the developers:
