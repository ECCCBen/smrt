--- conflicted
+++ resolved
@@ -19,10 +19,6 @@
     from smrt import make_atmosphere
 
     # Incident dependent only
-<<<<<<< HEAD
-    atmos = make_atmosphere("simple_atmosphere", theta=[0, 40, 89], tb_down=[20., 25, 40], tb_up=[18., 23, 38],
-                            transmittance=[0.95, 0.90, 0.80])
-=======
     atmos = make_atmosphere(
         "simple_atmosphere",
         theta=[0, 40, 89],
@@ -30,7 +26,6 @@
         tb_up=[18.0, 23, 38],
         transmittance=[0.95, 0.90, 0.80],
     )
->>>>>>> bea4566b
 
     # Frequency-dependent
     atmos = make_atmosphere(
